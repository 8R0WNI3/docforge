--- conflicted
+++ resolved
@@ -35,21 +35,14 @@
 	configVersionsMap = configNVersions
 }
 
-// SetMainBranches sets the mappinf of repo uri to name of the default branch
+// SetDefaultBranches sets the mappinf of repo uri to name of the default branch
 func SetDefaultBranches(flagBranches map[string]string, configBranches map[string]string) {
 	flagBranchesMap = flagBranches
 	configBranchesMap = configBranches
 }
 
-<<<<<<< HEAD
-// ChoodeDefaultBranch chooses the default branch of the uri based on command variable, config file and repo default branch setup
+// ChooseTargetBranch chooses the default branch of the uri based on command variable, config file and repo default branch setup
 func ChooseTargetBranch(uri string, repoCurrentBranch string) string {
-=======
-// ParseWithMetadata parse with tags and bytes as read
-// fsHandled used to display warning
-// uri used to get the proper main branch and versions
-func ParseWithMetadata(tags []string, b []byte, fsHandled bool, uri string, defaultBranch string) (*Documentation, error) {
->>>>>>> ad0791a2
 	var (
 		targetBranch string
 		ok           bool
